package pool

import (
	"testing"
	//"time"
)

func TestIntialize(t *testing.T) {
	create := func() interface{} {
		return "test"
	}
	destroy := func(interface{}) {
	}
<<<<<<< HEAD
	Initialize("db", 1, create, destroy)
	p := Name("db")
=======
	Initialize("db", 3, 1, create, destroy)
	p := Get("db")
>>>>>>> a7bad020
	msg := p.Acquire()
	if msg.(string) != "test" {
		t.Errorf("did not receive \"test\" == %s", msg.(string))
	}
}

var dbuse = make(map[int]interface{})

func TestAcquireRelease(t *testing.T) {
	create := func() interface{} {
		return "test"
	}
	destroy := func(interface{}) {
	}
<<<<<<< HEAD
	Initialize("db", 5, create, destroy)
	p := Name("db")
	if len(p.resources) != 5 {
		t.Errorf("Pool size incorrect. Should be 5 but is %d", len(p.resources))
=======
	Initialize("db", 50, 10, create, destroy)
	p := Get("db")
	if len(p.resources) != 10 {
		t.Errorf("Pool size incorrect. Should be 10 but is %d", len(p.resources))
>>>>>>> a7bad020
	}
	msg := p.Acquire()
	if len(p.resources) != 9 {
		t.Errorf("Pool size incorrect. Should be 9 but is %d", len(p.resources))
	}
	p.Release(msg)
	if len(p.resources) != 10 {
		t.Errorf("Pool size incorrect. Should be 10 but is %d", len(p.resources))
	}
	var iface interface{}
	for i := 0; i < 55; i++ {
		if r := p.Acquire(); r != iface {
			dbuse[i] = r
		}
	}
	for _, v := range dbuse {
		p.Release(v)
	}

	if len(p.resources) < 10 {
		t.Errorf("Pool size incorrect. Should be 10 or more but is %d", len(p.resources))
	}
	if len(p.resources) > 50 {
		t.Errorf("Pool size incorrect. Should be 50 or less but is %d", len(p.resources))
	}

	for i := 0; i < 6; i++ {
		dbuse[i] = p.Acquire()
	}
	for _, v := range dbuse {
		p.Release(v)
	}
}

func TestDrain(t *testing.T) {
	i := 0
	create := func() interface{} {
		return "test"
	}
	destroy := func(interface{}) {
		i++
	}
<<<<<<< HEAD
	Initialize("db", 5, create, destroy)
	p := Name("db")
=======
	Initialize("db", 50, 5, create, destroy)
	p := Get("db")
>>>>>>> a7bad020
	p.Drain()
	if i != 5 {
		t.Errorf("Drain did not call the destroy function 5 times.  Destroy was called %d times", i)
	}
}

/*
func TestAcquireWithTimeout(t *testing.T) {
	create := func() interface{} {
		return "test"
	}
	destroy := func(interface{}) {
	}
	Initialize("db", 1, create, destroy)
	p := Name("db")
	p.Acquire()
	r2 := p.AcquireWithTimeout(time.Millisecond * 1)
	if r2 != nil {
		t.Errorf("A timed out acquire should return nil")
	}
}
*/<|MERGE_RESOLUTION|>--- conflicted
+++ resolved
@@ -11,13 +11,8 @@
 	}
 	destroy := func(interface{}) {
 	}
-<<<<<<< HEAD
-	Initialize("db", 1, create, destroy)
+	Initialize("db", 3, 1, create, destroy)
 	p := Name("db")
-=======
-	Initialize("db", 3, 1, create, destroy)
-	p := Get("db")
->>>>>>> a7bad020
 	msg := p.Acquire()
 	if msg.(string) != "test" {
 		t.Errorf("did not receive \"test\" == %s", msg.(string))
@@ -32,17 +27,10 @@
 	}
 	destroy := func(interface{}) {
 	}
-<<<<<<< HEAD
-	Initialize("db", 5, create, destroy)
+	Initialize("db", 50, 10, create, destroy)
 	p := Name("db")
-	if len(p.resources) != 5 {
-		t.Errorf("Pool size incorrect. Should be 5 but is %d", len(p.resources))
-=======
-	Initialize("db", 50, 10, create, destroy)
-	p := Get("db")
 	if len(p.resources) != 10 {
 		t.Errorf("Pool size incorrect. Should be 10 but is %d", len(p.resources))
->>>>>>> a7bad020
 	}
 	msg := p.Acquire()
 	if len(p.resources) != 9 {
@@ -85,13 +73,8 @@
 	destroy := func(interface{}) {
 		i++
 	}
-<<<<<<< HEAD
-	Initialize("db", 5, create, destroy)
+	Initialize("db", 50, 5, create, destroy)
 	p := Name("db")
-=======
-	Initialize("db", 50, 5, create, destroy)
-	p := Get("db")
->>>>>>> a7bad020
 	p.Drain()
 	if i != 5 {
 		t.Errorf("Drain did not call the destroy function 5 times.  Destroy was called %d times", i)
